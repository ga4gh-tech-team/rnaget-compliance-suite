{
    "$schema": "http://json-schema.org/draft-04/schema#",
    "$id": "http://json-schema.org/draft-04/schema#",
    "title": "RNAGetExpression",
    "type": "object",
    "$ref": "rnaget-expression.json#/definitions/RNAGetExpression",
  
    "definitions": {
      "RNAGetExpression": {
        "type": "object",
        "properties": {
          "version": {
            "type": "string"
          },
          "tags": {
            "type": "array",
            "items": {
              "type": "string"
            }
          },
          "fileType": {
            "type": "string"
          },
          "studyID": {
            "type": "string"
          },
          "url": {
            "type": "string"
          },
          "url": {
            "type": "string"
          },
          "units": {
            "type": "string"
          }
        },
        "required": [
<<<<<<< HEAD
          "url", "units", "fileType"
=======
          "id", "units", "url"
>>>>>>> d2d4d998
        ],
        "additionalProperties": true
      }
    }
  }<|MERGE_RESOLUTION|>--- conflicted
+++ resolved
@@ -35,11 +35,7 @@
           }
         },
         "required": [
-<<<<<<< HEAD
           "url", "units", "fileType"
-=======
-          "id", "units", "url"
->>>>>>> d2d4d998
         ],
         "additionalProperties": true
       }
