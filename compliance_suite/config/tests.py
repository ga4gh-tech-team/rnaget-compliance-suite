# -*- coding: utf-8 -*-
"""Module compliance_suite.config.tests.py

This module contains all test scenarios as a hierarchical dictionary.

In TESTS_DICT, each value is passed to a TestExecutor, each key is the test name
Each value under TESTS_DICT[key]["api"] is passed to APIComponent
Each value under TESTS_DICT[key]["content"] is passed to ContentComponent
Each value under TESTS_DICT[key]["api"]["cases"] is passed to APICase
Each value under TESTS_DICT[key]["content"]["cases"] is passed to ContentCase

Each class is able to handle the parameters passed to it.

Attributes:
    TESTS_DICT (dict): attributes for all test scenarios as a hierarchical dict.
    TESTS_BY_OBJECT_TYPE (dict): lists the name of tests grouped by the object
        type they pertain to (project, study, expression)
    NOT_IMPLEMENTED_TESTS_BY_OBJECT_TYPE (dict): lists the name of tests
        associated with non-implemented endpoints, grouped by the object type
        they pertain to. Non-implemented endpoints must still be correctly
        configured, ie must yield 501 response.
"""

import compliance_suite.config.constants as c
import compliance_suite.config.content_test_instances as cti
import compliance_suite.functions.download_matrix as dm
import compliance_suite.functions.schema as sf
import compliance_suite.functions.parameter as pf
import compliance_suite.functions.content_testing as cf
import compliance_suite.functions.update_server_settings as uf

TESTS_DICT = {
    "project_get": {
        # # # # # # # # # # # # # # # # # # # #
        # TEST: PROJECT GET
        # # # # # # # # # # # # # # # # # # # # 
        "name": "project_get",
        "description": "Requests the /projects/:id endpoint",
        "pass_text": "'Get Project by Id' endpoint correctly implemented",
        "fail_text": "'Get Project by Id' endpoint NOT correctly implemented",
        "skip_text": "'Get Project by Id' test skipped",

        "api": {
            "global_properties": {
                "http_method": c.HTTP_GET,
                "request_params": {}
            },

            "cases": [
                {
                    "name": "Get Test Project",
                    "description": "request /projects/:id using test project "
                        + "id. checks content type and status code "
                        + "(200). validates response body matches "
                        + "Project object schema.",
                    "summary_pass": "Test project successfully retrieved",
                    "summary_fail": "Test project NOT retrieved",
                    "summary_skip": "'Get Test Project' skipped",
                    "url": c.PROJECT_API + "V_PROJECT_ID",
                    "schema_func": sf.schema_require_matching_id
                },

                {
                    "name": "Project Not Found",
                    "description": "request /projects/:id using a project id "
                        + "known to not exist. Checks content type and status "
                        + "code (4xx). Validates response body matches Error "
                        + "schema.",
                    "summary_pass": "Server sends correct response when "
                        + "requested project not found",
                    "summary_fail": "Server DOES NOT send correct response "
                        + "when requested project not found",
                    "summary_skip": "'Project Not Found' skipped",
                    "url": c.PROJECT_API + c.NONEXISTENT_ID,
                    "schema_file": c.SCHEMA_FILE_ERROR,
                    "expected_status": [400, 404]
                }
            ]
        }
    }, "project_filters": {
        # # # # # # # # # # # # # # # # # # # #
        # TEST: PROJECT FILTERS
        # # # # # # # # # # # # # # # # # # # #
        "name": "project_filters",
        "description": "requests the /projects/filters endpoint",
        "pass_text": "'Project Filters' endpoint correctly implemented",
        "fail_text": "'Project Filters' endpoint NOT correctly "
            + "implemented",
        "skip_text": "'Project Filters' test skipped",

        "api": {
            "global_properties": {
                "url": c.PROJECT_API + "filters",
                "http_method": c.HTTP_GET,
                "request_params": {},
                "schema_file": c.SCHEMA_FILE_SEARCH_FILTER_ARRAY,
                "server_settings_update_func": uf.update_supported_filters
            },

            "cases": [
                {
                    "name": "Project Filters",
                    "description": "request /projects/filters. checks "
                        + "content type and status code (200). "
                        + "validates response body matches search "
                        + "filter array schema.",
                    "summary_pass": "Project filters successfully "
                        + "retrieved",
                    "summary_fail": "Project filters NOT retrieved",
                    "summary_skip": "'Project Filters' skipped",
                }
            ]
        }
    }, "project_search": {
        # # # # # # # # # # # # # # # # # # # #
        # TEST: PROJECT SEARCH
        # # # # # # # # # # # # # # # # # # # #
        "name": "project_search",
        "description": "Requests the /projects endpoint",
        "pass_text": "'Project Search' endpoint correctly implemented",
        "fail_text": "'Project Search' endpoint NOT correctly implemented",
        "skip_text": "'Project Search' test skipped",

        "api": {
            "global_properties": {
                "url": c.PROJECT_API,
                "http_method": c.HTTP_GET
            },

            "cases": [
                {
                    "name": "Search Projects Without Filters",
                    "description": "request /projects without any "
                        + "parameter filters. checks content type "
                        + "and status code (200). validates "
                        + "response body matches project array "
                        + "schema.",
                    "summary_pass": "Projects can be searched without filters",
                    "summary_fail": "Projects CANNOT be searched without "
                        + "filters",
                    "summary_skip": "'Search Projects Without Filters' skipped",
                    "schema_func": sf.schema_require_matching_search_params,
                    "request_params": {}
                },

                {
                    "name": "Search Projects With All Filters",
                    "description": "request /projects using all "
                        + "server-supported project filters. checks content "
                        + "type and status code (200). validates response body "
                        + "matches project array schema.",
                    "summary_pass": "Projects can be searched with all filters "
                        + "specified",
                    "summary_fail": "Projects CANNOT be searched with all "
                        + "filters specified",
                    "summary_skip": "'Search Projects With All Filters' "
                        + "skipped",
                    "schema_func": sf.schema_require_matching_search_params,
                    "request_params_func": pf.all_supported_filters
                },

                {
                    "name": "Search Projects With Single Filter, 1",
                    "description": "request /projects using the first "
                        + "parameter filter supported by server. checks "
                        + "type and status code (200). validates response body "
                        + "matches project array schema",
                    "summary_pass": "Projects can be searched when first "
                        + "filter parameter is supplied",
                    "summary_fail": "Projects CANNOT be searched when first "
                        + "filter parameter is supplied",
                    "summary_skip": "'Search Projects With Single Filter, 1' "
                        + "skipped",
                    "schema_func": sf.schema_require_matching_search_params,
                    "request_params_func": pf.first_supported_filter
                },

                {
                    "name": "Search Projects With Single Filter, 2",
                    "description": "request /projects using the second "
                        + "parameter filter supported by server. checks "
                        + "type and status code (200). validates response body "
                        + "matches project array schema",
                    "summary_pass": "Projects can be searched when second "
                        + "filter parameter is supplied",
                    "summary_fail": "Projects CANNOT be searched when second "
                        + "filter parameter is supplied",
                    "summary_skip": "'Search Projects With Single Filter, 2' "
                        + "skipped",
                    "schema_func": sf.schema_require_matching_search_params,
                    "request_params_func": pf.second_supported_filter
                },

                {
                    "name": "Project Search Filters Non-Matching Resources",
                    "description": "request /projects using filters "
                        + "that do not apply to any project. "
                        + "checks content type and status code (200). "
                        + "validates response body is an empty array.",
                    "summary_pass": "Project search endpoint filters "
                        + "non-matching resources",
                    "summary_fail": "Project search endpoint DOES NOT filter "
                        + "non-matching resources",
                    "summary_skip": "'Project Search Filters Non-Matching "
                        + "Resources' skipped",
                    "schema_file": c.SCHEMA_FILE_EMPTY_ARRAY,
                    "request_params_func": pf.incorrect_filter_values
                }
            ]
        }
    }, "project_endpoint_not_implemented": {
        # # # # # # # # # # # # # # # # # # # #
        # TEST: PROJECT ENDPOINT NOT IMPLEMENTED
        # # # # # # # # # # # # # # # # # # # # 
        "name": "project_endpoint_not_implemented",
        "description": "Requests various /projects routes, expecting the "
                       + "service to respond with a 'Not Implemented' status "
                       + "code",
        "pass_text": "Project endpoints correctly non-implemented",
        "fail_text": "Project endpoints NOT correctly non-implemented",
        "skip_text": "Project endpoints not implemented test skipped",

        "api": {
            "global_properties": {
                "http_method": c.HTTP_GET,
                "request_params": {},
                "expected_status": [501],
                "schema_file": c.SCHEMA_FILE_EMPTY
            },

            "cases": [
                {
                    "name": "Project Get Not Implemented",
                    "description": "request /projects/:id, expecting "
                                   + "501 status code",
                    "summary_pass": "Project Get correctly non-implemented",
                    "summary_fail": "Project Get NOT correctly non-implemented",
                    "summary_skip": "'Project Get Not Implemented' skipped",
                    "url": c.PROJECT_API + c.NONEXISTENT_ID
                },

                {
                    "name": "Project Search Not Implemented",
                    "description": "request /projects, expecting 501 "
                        + "status code",
                    "summary_pass": "Project Search correctly non-implemented",
                    "summary_fail": "Project Search NOT correctly "
                        + "non-implemented",
                    "summary_skip": "'Project Search Not Implemented' skipped",
                    "url": c.PROJECT_API
                },

                {
                    "name": "Project Filters Not Implemented",
                    "description": "request /projects/filters, "
                        + "expecting 501 status code",
                    "summary_pass": "Project Filters correctly "
                        + "non-implemented",
                    "summary_fail": "Project Filters NOT correctly "
                        + "non-implemented",
                    "summary_skip": "'Project Filters Not Implemented' "
                        + "skipped",
                    "url": c.PROJECT_API + "filters"
                }
            ]
        }
    }, "study_get": {
        # # # # # # # # # # # # # # # # # # # #
        # TEST: STUDY GET
        # # # # # # # # # # # # # # # # # # # #
        "name": "study_get",
        "description": "Requests the /studies/id endpoint",
        "pass_text": "'Get Study by Id' endpoint correctly implemented",
        "fail_text": "'Get Study by Id' endpoint NOT correctly implemented",
        "skip_text": "'Get Study by Id' test skipped",

        "api": {
            "global_properties": {
                "http_method": c.HTTP_GET,
                "request_params": {}
            },

            "cases": [
                {
                    "name": "Get Test Study",
                    "description": "request /studies/:id using test study id. "
                        + "checks content type and status code (200). "
                        + "validates response body matches Study "
                        + "object schema.",
                    "summary_pass": "Test study successfully retrieved",
                    "summary_fail": "Test study NOT retrieved",
                    "summary_skip": "'Get Test Study' skipped",
                    "url": c.STUDY_API + "V_STUDY_ID",
                    "schema_func": sf.schema_require_matching_id
                },

                {
                    "name": "Study Not Found",
                    "description": "request /studies/:id using a study id "
                        + "known to not exist. Checks content type and status "
                        + "code (4xx). Validates response body matches Error "
                        + "schema.",
                    "summary_pass": "Server sends correct response when "
                        + "requested study not found",
                    "summary_fail": "Server DOES NOT send correct response "
                        + "when requested study not found",
                    "summary_skip": "'Study Not Found' skipped",
                    "url": c.STUDY_API + c.NONEXISTENT_ID,
                    "schema_file": c.SCHEMA_FILE_ERROR,
                    "expected_status": [400, 404]
                }
            ]
        }
    }, "study_filters": {
        # # # # # # # # # # # # # # # # # # # #
        # TEST: STUDY FILTERS
        # # # # # # # # # # # # # # # # # # # #
        "name": "study_filters",
        "description": "requests the /studies/filters endpoint",
        "pass_text": "'Study Filters' endpoint correctly implemented",
        "fail_text": "'Study Filters' endpoint NOT correctly "
            + "implemented",
        "skip_text": "'Study Filters' test skipped",

        "api": {
            "global_properties": {
                "url": c.STUDY_API + "filters",
                "http_method": c.HTTP_GET,
                "request_params": {},
                "schema_file": c.SCHEMA_FILE_SEARCH_FILTER_ARRAY,
                "server_settings_update_func": uf.update_supported_filters
            },

            "cases": [
                {
                    "name": "Study Filters",
                    "description": "request /studies/filters. checks "
                        + "content type and status code (200). "
                        + "validates response body matches search "
                        + "filter array schema.",
                    "summary_pass": "Study filters successfully "
                        + "retrieved",
                    "summary_fail": "Study filters NOT retrieved",
                    "summary_skip": "'Study Filters' skipped",
                }
            ]
        }
    }, "study_search": {
        # # # # # # # # # # # # # # # # # # # #
        # TEST: STUDY SEARCH
        # # # # # # # # # # # # # # # # # # # #
        "name": "study_search",
        "description": "Requests the /studies endpoint",
        "pass_text": "'Study Search' endpoint correctly implemented",
        "fail_text": "'Study Search' endpoint NOT correctly implemented",
        "skip_text": "'Study Search' test skipped",

        "api": {
            "global_properties": {
                "url": c.STUDY_API,
                "http_method": c.HTTP_GET
            },

            "cases": [
                {
                    "name": "Search Studies Without Filters",
                    "description": "request /studies without any "
                        + "parameter filters. checks content type "
                        + "and status code (200). validates "
                        + "response body matches study array "
                        + "schema.",
                    "summary_pass": "Studies can be searched without filters",
                    "summary_fail": "Studies CANNOT be searched without "
                        + "filters",
                    "summary_skip": "'Search Studies Without Filters' skipped",
                    "schema_func": sf.schema_require_matching_search_params,
                    "request_params": {}
                },

                {
                    "name": "Search Studies With All Filters",
                    "description": "request /studies using all "
                        + "server-supported study filters. checks content "
                        + "type and status code (200). validates response body "
                        + "matches study array schema.",
                    "summary_pass": "Studies can be searched with all filters "
                        + "specified",
                    "summary_fail": "Studies CANNOT be searched with all "
                        + "filters specified",
                    "summary_skip": "'Search Studies With All Filters' skipped",
                    "schema_func": sf.schema_require_matching_search_params,
                    "request_params_func": pf.all_supported_filters
                },

                {
                    "name": "Search Studies With Single Filter, 1",
                    "description": "request /studies using the first "
                        + "parameter filter supported by server. checks "
                        + "type and status code (200). validates response body "
                        + "matches study array schema",
                    "summary_pass": "Studies can be searched when first filter "
                        + "parameter is supplied",
                    "summary_fail": "Studies CANNOT be searched when first "
                        + "filter parameter is supplied",
                    "summary_skip": "'Search Studies With Single Filter, 1' "
                        + "skipped",
                    "schema_func": sf.schema_require_matching_search_params,
                    "request_params_func": pf.first_supported_filter
                },

                {
                    "name": "Search Studies With Single Filter, 2",
                    "description": "request /studies using the second "
                        + "parameter filter supported by server. checks "
                        + "type and status code (200). validates response body "
                        + "matches study array schema",
                    "summary_pass": "Studies can be searched when second "
                        + "filter parameter is supplied",
                    "summary_fail": "Studies CANNOT be searched when second "
                        + "filter parameter is supplied",
                    "summary_skip": "'Search Studies With Single Filter, 2' "
                        + "skipped",
                    "schema_func": sf.schema_require_matching_search_params,
                    "request_params_func": pf.second_supported_filter
                },

                {
                    "name": "Study Search Filters Non-Matching Resources",
                    "description": "request /studies using filters "
                        + "that do not apply to any project. "
                        + "checks content type and status code (200). "
                        + "validates response body is an empty array.",
                    "summary_pass": "Study search endpoint filters "
                        + "non-matching resources",
                    "summary_fail": "Study search endpoint DOES NOT filter "
                        + "non-matching resources",
                    "summary_skip": "'Study Search Filters Non-Matching "
                        + "Resources' skipped",
                    "schema_file": c.SCHEMA_FILE_EMPTY_ARRAY,
                    "request_params_func": pf.incorrect_filter_values
                }
            ]
        }
    }, "study_endpoint_not_implemented": {
        # # # # # # # # # # # # # # # # # # # #
        # TEST: STUDY ENDPOINT NOT IMPLEMENTED
        # # # # # # # # # # # # # # # # # # # # 
        "name": "study_endpoint_not_implemented",
        "description": "Requests various /studies routes, expecting the "
                       + "service to respond with a 'Not Implemented' status "
                       + "code",
        "pass_text": "Study endpoints correctly non-implemented",
        "fail_text": "Study endpoints NOT correctly non-implemented",
        "skip_text": "Study endpoints not implemented test skipped",

        "api": {
            "global_properties": {
                "http_method": c.HTTP_GET,
                "request_params": {},
                "expected_status": [501],
                "schema_file": c.SCHEMA_FILE_EMPTY
            },

            "cases": [
                {
                    "name": "Study Get Not Implemented",
                    "description": "request /studies/:id, expecting "
                                   + "501 status code",
                    "summary_pass": "Study Get correctly non-implemented",
                    "summary_fail": "Study Get NOT correctly non-implemented",
                    "summary_skip": "'Study Get Not Implemented' skipped",
                    "url": c.STUDY_API + c.NONEXISTENT_ID
                },

                {
                    "name": "Study Search Not Implemented",
                    "description": "request /studies, expecting 501 "
                                   + "status code",
                    "summary_pass": "Study Search correctly non-implemented",
                    "summary_fail": "Study Search NOT correctly "
                        + "non-implemented",
                    "summary_skip": "'Study Search Not Implemented' skipped",
                    "url": c.STUDY_API
                },

                {
                    "name": "Study Search Filters Not Implemented",
                    "description": "request /studies/filters, "
                        + "expecting 501 status code",
                    "summary_pass": "Study Search Filters correctly "
                        + "non-implemented",
                    "summary_fail": "Study Search Filters NOT correctly "
                        + "non-implemented",
                    "summary_skip": "'Study Search Filters Not Implemented' "
                        + "skipped",
                    "url": c.STUDY_API + "filters"
                }
            ]
        }
    },

    "expression_formats": {
        # # # # # # # # # # # # # # # # # # # #
        # TEST: EXPRESSION FORMATS
        # # # # # # # # # # # # # # # # # # # # 
        "name": "expression_formats",
        "description": "Requests the /expressions/formats endpoint",
        "pass_text": "'Expression Formats' endpoint correctly implemented",
        "fail_text": "'Expression Formats' endpoint NOT correctly implemented",
        "skip_text": "'Expression formats' test skipped",

        "api": {
            "global_properties": {
                "http_method": c.HTTP_GET,
                "url": c.EXPRESSION_API + "formats",
                "schema_file": c.SCHEMA_FILE_STRING_ARRAY,
            },

            "cases": [
                {
                    "name": "Get Supported Expression Formats",
                    "description": "request /expressions/formats. checks "
                        + "content type and status code (200). validates "
                        + "response body is an array of strings.",
                    "summary_pass": "Expression formats successfully retrieved",
                    "summary_fail": "Expression formats NOT retrieved",
                    "summary_skip": "'Get Supported Expression Formats' "
                        + "skipped",
                }
            ]
        }
    },

    "expression_filters": {
        # # # # # # # # # # # # # # # # # # # #
        # TEST: EXPRESSION FILTERS
        # # # # # # # # # # # # # # # # # # # #
        "name": "expression_filters",
        "description": "Requests the /expressions/filters endpoint.",
        "pass_text": "'Expression Filters' endpoint correctly "
            + "implemented",
        "fail_text": "'Expression Filters' endpoint NOT correctly "
            + "implemented",
        "skip_text": "'Expression Filters' test skipped",

        "api": {
            "global_properties": {
                "url": c.EXPRESSION_API + "filters",
                "schema_file": c.SCHEMA_FILE_SEARCH_FILTER_ARRAY,
                "http_method": c.HTTP_GET,
                "request_params": {},
                "server_settings_update_func": uf.update_supported_filters
            },

            "cases": [
                {
                    "name": "Expression Filters",
                    "description": "request /expressions/filters. "
                        + "checks content type and status code (200). "
                        + "validates response body matches search "
                        + "filter array schema.",
                    "summary_pass": "Expression filters successfully "
                        + "retrieved",
                    "summary_fail": "Expression filters NOT retrieved",
                    "summary_skip": "'Expression Filters' skipped",
                }
            ]
        }
    },
    
    "single_expression_ticket": {
        # # # # # # # # # # # # # # # # # # # #
        # TEST: SINGLE EXPRESSION TICKET
        # # # # # # # # # # # # # # # # # # # # 
        "name": "single_expression_ticket",
        "description": "Requests the /expressions/:id/ticket endpoint",
        "pass_text": "'Single Expression Ticket by Id' endpoint correctly "
            + "implemented",
        "fail_text": "'Single Expression Ticket by Id' endpoint NOT correctly "
            + "implemented",
        "skip_text": "'Single Expression Ticket by Id' test skipped",

        "api": {
            "global_properties": {
                "http_method": c.HTTP_GET,
                "request_params": {}
            },

            "cases": [
                {
                    "name": "Get Test Expression Ticket",
                    "description": "request /expressions/:id/ticket using "
                        + "test expression id. checks content type and status "
                        + "code (200). validates response body matches Ticket "
                        + "schema.",
                    "summary_pass": "Test expression ticket successfully "
                        + "retrieved",
                    "summary_fail": "Test expression ticket NOT retrieved",
                    "summary_skip": "'Get Test Expression Ticket' skipped",
                    "url": c.EXPRESSION_API + "V_EXPRESSION_ID/ticket",
                    "schema_file": c.SCHEMA_FILE_TICKET,
                    "server_settings_update_func": uf.update_expected_format
                },

                {
                    "name": "Single Expression Ticket - Not Found",
                    "description": "request /expressions/:id/ticket using an "
                        + "expression id known to not exist. Checks content "
                        + "type and status code (4xx). validates response body "
                        + "matches Error schema.",
                    "summary_pass": "Server sends correct response when "
                        + "requested expression not found",
                    "summary_fail": "Server DOES NOT send correct response "
                        + "when requested expression not found",
                    "summary_skip": "'Expression Not Found' skipped",
                    "url": c.EXPRESSION_API + c.NONEXISTENT_ID + "/ticket",
                    "schema_file": c.SCHEMA_FILE_ERROR,
                    "expected_status": [400, 404]
                }
            ]
        },
    
        "content": {
            "global_properties": {
                "tempfile": "single_expression_ticket_content_test.loom",
                "url": c.EXPRESSION_API + "V_EXPRESSION_ID/ticket",
                "description": "Asserts correct expression values and slicing "
                    + "operations",
                "summary_pass": "Expression matrix content matches expected",
                "summary_fail": "Expression matrix content DOES NOT match "
                    + "expected",
                "summary_skip": "'Expression Content Testing' skipped",
                "download_func": dm.download_from_ticket,
                "request_params_func": \
                    pf.expression_slice_params,
            },
            "cases": [
                dict(cti.EXPRESSION_VALUE_1,
                     name="Single Expression Ticket - "
                     + cti.EXPRESSION_VALUE_1["name"]),
                dict(cti.EXPRESSION_VALUE_2,
                     name="Single Expression Ticket - "
                     + cti.EXPRESSION_VALUE_2["name"]),
                dict(cti.EXPRESSION_VALUE_3,
                     name="Single Expression Ticket - "
                     + cti.EXPRESSION_VALUE_3["name"]),
                dict(cti.EXPRESSION_VALUE_4,
                     name="Single Expression Ticket - "
                     + cti.EXPRESSION_VALUE_4["name"]),
                dict(cti.EXPRESSION_VALUE_5,
                     name="Single Expression Ticket - "
                     + cti.EXPRESSION_VALUE_5["name"]),
                dict(cti.EXPRESSION_VALUE_6,
                     name="Single Expression Ticket - "
                     + cti.EXPRESSION_VALUE_6["name"]),
                dict(cti.EXPRESSION_VALUE_7,
                     name="Single Expression Ticket - "
                     + cti.EXPRESSION_VALUE_7["name"]),
                dict(cti.EXPRESSION_VALUE_8,
                     name="Single Expression Ticket - "
                     + cti.EXPRESSION_VALUE_8["name"]),
                dict(cti.EXPRESSION_VALUE_9,
                     name="Single Expression Ticket - "
                     + cti.EXPRESSION_VALUE_9["name"]),
                dict(cti.EXPRESSION_VALUE_10,
                     name="Single Expression Ticket - "
                     + cti.EXPRESSION_VALUE_10["name"]),
                dict(cti.EXPRESSION_SLICE_1,
                     name="Single Expression Ticket - "
                     + cti.EXPRESSION_SLICE_1["name"]),
                dict(cti.EXPRESSION_SLICE_2,
                     name="Single Expression Ticket - "
                     + cti.EXPRESSION_SLICE_2["name"]),
                dict(cti.EXPRESSION_SLICE_3,
                     name="Single Expression Ticket - "
                     + cti.EXPRESSION_SLICE_3["name"]),
                dict(cti.EXPRESSION_SLICE_4,
                     name="Single Expression Ticket - "
                     + cti.EXPRESSION_SLICE_4["name"]),
                dict(cti.EXPRESSION_SLICE_5,
                     name="Single Expression Ticket - "
                     + cti.EXPRESSION_SLICE_5["name"])
            ]
        }
    },

    "single_expression_bytes": {
        # # # # # # # # # # # # # # # # # # # #
        # TEST: SINGLE EXPRESSION BYTES
        # # # # # # # # # # # # # # # # # # # # 
        "name": "single_expression_bytes",
        "description": "Requests the /expressions/:id/bytes endpoint",
        "pass_text": "'Single Expression Bytes by Id' endpoint correctly "
            + "implemented",
        "fail_text": "'Single Expression Bytes by Id' endpoint NOT correctly "
            + "implemented",
        "skip_text": "'Single Expression Bytes by Id' test skipped",

        "api": {
            "global_properties": {
                "http_method": c.HTTP_GET,
                "request_params": {}
            },

            "cases": [
                {
                    "name": "Get Test Expression Bytes",
                    "description": "request /expressions/:id/bytes using "
                        + "test expression id. checks content type and status "
                        + "code (200).",
                    "summary_pass": "Test expression bytes successfully "
                        + "retrieved",
                    "summary_fail": "Test expression bytes NOT retrieved",
                    "summary_skip": "'Get Test Expression Bytes' skipped",
                    "url": c.EXPRESSION_API + "V_EXPRESSION_ID/bytes",
                    "schema_file": c.SCHEMA_FILE_EMPTY,
                    "use_default_media_types": False,
                    "media_types": [
                        "application/octet-stream",
                        "application/vnd.loom",
                        "text/tab-separated-values"
                    ],
                    "is_json": False
                },

                {
                    "name": "Single Expression Bytes - Not Found",
                    "description": "request /expressions/:id/bytes using an "
                        + "expression id known to not exist. Checks content "
                        + "type and status code (4xx). validates response body "
                        + "matches Error schema.",
                    "summary_pass": "Server sends correct response when "
                        + "requested expression not found",
                    "summary_fail": "Server DOES NOT send correct response "
                        + "when requested expression not found",
                    "summary_skip": "'Expression Not Found' skipped",
<<<<<<< HEAD
                    "url": c.EXPRESSION_API + c.NONEXISTENT_ID + "/ticket",
=======
                    "url": c.EXPRESSION_API + c.NONEXISTENT_ID + "/bytes",
>>>>>>> fadb43ac
                    "schema_file": c.SCHEMA_FILE_ERROR,
                    "expected_status": [400, 404]
                }
            ]
        },
    
        "content": {
            "global_properties": {
                "tempfile": "single_expression_ticket_content_test.loom",
                "url": c.EXPRESSION_API + "V_EXPRESSION_ID/bytes",
                "description": "Asserts correct expression values and slicing "
                    + "operations",
                "summary_pass": "Expression matrix content matches expected",
                "summary_fail": "Expression matrix content DOES NOT match "
                    + "expected",
                "summary_skip": "'Expression Get Content' skipped",
                "download_func": dm.download_from_bytes,
                "request_params_func": \
                    pf.expression_slice_params,
            },
            "cases": [
                dict(cti.EXPRESSION_VALUE_1,
                     name="Single Expression Bytes - " 
                     + cti.EXPRESSION_VALUE_1["name"]),
                dict(cti.EXPRESSION_VALUE_2,
                     name="Single Expression Bytes - " 
                     + cti.EXPRESSION_VALUE_2["name"]),
                dict(cti.EXPRESSION_VALUE_3,
                     name="Single Expression Bytes - " 
                     + cti.EXPRESSION_VALUE_3["name"]),
                dict(cti.EXPRESSION_VALUE_4,
                     name="Single Expression Bytes - " 
                     + cti.EXPRESSION_VALUE_4["name"]),
                dict(cti.EXPRESSION_VALUE_5,
                     name="Single Expression Bytes - " 
                     + cti.EXPRESSION_VALUE_5["name"]),
                dict(cti.EXPRESSION_VALUE_6,
                     name="Single Expression Bytes - " 
                     + cti.EXPRESSION_VALUE_6["name"]),
                dict(cti.EXPRESSION_VALUE_7,
                     name="Single Expression Bytes - " 
                     + cti.EXPRESSION_VALUE_7["name"]),
                dict(cti.EXPRESSION_VALUE_8,
                     name="Single Expression Bytes - " 
                     + cti.EXPRESSION_VALUE_8["name"]),
                dict(cti.EXPRESSION_VALUE_9,
                     name="Single Expression Bytes - " 
                     + cti.EXPRESSION_VALUE_9["name"]),
                dict(cti.EXPRESSION_VALUE_10,
                     name="Single Expression Bytes - " 
                     + cti.EXPRESSION_VALUE_10["name"]),
                dict(cti.EXPRESSION_SLICE_1,
                     name="Single Expression Bytes - " 
                     + cti.EXPRESSION_SLICE_1["name"]),
                dict(cti.EXPRESSION_SLICE_2,
                     name="Single Expression Bytes - " 
                     + cti.EXPRESSION_SLICE_2["name"]),
                dict(cti.EXPRESSION_SLICE_3,
                     name="Single Expression Bytes - " 
                     + cti.EXPRESSION_SLICE_3["name"]),
                dict(cti.EXPRESSION_SLICE_4,
                     name="Single Expression Bytes - " 
                     + cti.EXPRESSION_SLICE_4["name"]),
                dict(cti.EXPRESSION_SLICE_5,
                     name="Single Expression Bytes - " 
                     + cti.EXPRESSION_SLICE_5["name"])
            ]
        }
    },
    
    "multi_expression_ticket": {
        # # # # # # # # # # # # # # # # # # # #
        # TEST: MULTI EXPRESSION TICKET
        # # # # # # # # # # # # # # # # # # # #
        "name": "multi_expression_ticket",
        "description": "Requests the /expressions/ticket endpoint.",
        "pass_text": "'Expression Ticket' endpoint correctly implemented",
        "fail_text": "'Expression Ticket' endpoint NOT correctly implemented",
        "skip_text": "'Expression Ticket' test skipped",

        "api": {
            "global_properties": {
                "url": c.EXPRESSION_API + "ticket",
                "http_method": c.HTTP_GET
            },

            "cases": [
                {
                    "name": "Expression Ticket by Format",
                    "description": "requests /expressions/ticket, only "
                       + "specifying the required 'format' parameter. checks "
                       + "content type and status code (200). validates "
                       + "response body matches ticket schema",
                    "summary_pass": "Expression Ticket can be retrieved",
                    "summary_fail": "Expression Ticket CANNOT be retrieved",
                    "summary_skip": "'Expression Ticket by Format' skipped",
                    "schema_file": c.SCHEMA_FILE_TICKET,
                    "request_params_func": pf.add_format_from_retrieved_settings
                },

                {
<<<<<<< HEAD
                    "name": "Expression Ticket - All Filters",
=======
                    "name": "Expressions Ticket - All Filters",
>>>>>>> fadb43ac
                    "description": "request /expressions/ticket using all "
                        + "server-supported expression filters. checks content "
                        + "type and status code (200). validates response body "
                        + "matches ticket schema.",
                    "summary_pass": "Expression Ticket retrieved when all "
                        + "filters specified",
                    "summary_fail": "Expression Ticket CANNOT be retrieved "
                        + "when all filters specified",
                    "summary_skip": "'Expression Ticket - All Filters' "
                        + "skipped",
                    "schema_file": c.SCHEMA_FILE_TICKET,
                    "request_params_func": \
                     pf.all_supported_filters_and_format_from_retrieved_settings
                },

                {
                    "name": "Expression Ticket - Single Filter, 1",
                    "description": "request /expressions/ticket using the "
                        + "first filter supported by server "
                        + "(in addition to format). checks "
                        + "type and status code (200). validates response body "
                        + "matches ticket schema",
                    "summary_pass": "Expression Ticket retrieved when first "
                        + "filter supplied",
                    "summary_fail": "Expression Ticket NOT retrieved when "
                        + "first filter supplied",
                    "summary_skip": "'Expression Ticket - Single Filter, "
                        + "1' skipped",
                    "schema_file": c.SCHEMA_FILE_TICKET,
                    "request_params_func": pf.first_supported_filter_and_format
                },

                {
                    "name": "Expression Ticket - Single Filter, 2",
                    "description": "request /expressions/ticket using the "
                        + "second filter supported by server "
                        + "(in addition to format). checks "
                        + "type and status code (200). validates response body "
                        + "matches ticket schema",
                    "summary_pass": "Expression Ticket retrieved when second "
                        + "filter supplied",
                    "summary_fail": "Expression Ticket NOT retrieved when "
                        + "second filter supplied",
                    "summary_skip": "'Expression Ticket - Single Filter, "
                        + "2' skipped",
                    "schema_file": c.SCHEMA_FILE_TICKET,
                    "request_params_func": pf.second_supported_filter_and_format
                },

                {
                    "name": "Expression Ticket - Format Not Specified",
                    "description": "request /expressions/ticket endpoint "
                        + "without specifying the required 'format' parameter. "
                        + "checks content type and status code (4xx). "
                        + "validates response body matches error schema.",
                    "summary_pass": "Server returns error when format not "
                        + "specified",
                    "summary_fail": "Server DOES NOT return error when format "
                        + "not specified",
                    "summary_skip": "'Expression Ticket - Format Not "
                        + "Specified' skipped",
                    "schema_file": c.SCHEMA_FILE_ERROR,
                    "request_params": {},
                    "expected_status": [400, 404, 422]
                },

                {
                    "name": "Expression Ticket - Filetype Matches",
                    "description": "request /expressions/ticket endpoint with "
                        + "'format' parameter specified. checks "
                        + "content type and status code (200). validates "
                        + "ticket fileType matches requested format.",
                    "summary_pass": "Expression Ticket fileType matches "
                        + "request format",
                    "summary_fail": "Expression Ticket fileType DOES NOT match "
                        + "request format",
                    "summary_skip": "'Expression Ticket - Filetypes Match' "
                        + "skipped",
                    "schema_func": sf.schema_require_matching_search_params,
                    "request_params_func": pf.add_format_from_retrieved_settings
                }
            ]
        },

        "content": {
            "global_properties": {
                "tempfile": "multi_expression_ticket_content_test.loom",
                "url": c.EXPRESSION_API + "ticket",
                "description": "Asserts correct slicing/subsetting of "
                    + "expression matrix when slice parameters are passed to "
                    + "/expressions/ticket",
                "summary_pass": "Sliced expression matrix rows, columns, and "
                    + "values match expected",
                "summary_fail": "Sliced expression matrix rows, columns, and "
                    + "values DO NOT match expected",
                "summary_skip": "'Expression Content Testing' skipped",
                "download_func": dm.download_from_ticket,
                "request_params_func": \
                    pf.all_supported_filters_format_and_slice_params
            },
            "cases": [
                dict(cti.EXPRESSION_VALUE_1,
                     name="Multi Expression Ticket - "
                     + cti.EXPRESSION_VALUE_1["name"]),
                dict(cti.EXPRESSION_VALUE_2,
                     name="Multi Expression Ticket - "
                     + cti.EXPRESSION_VALUE_2["name"]),
                dict(cti.EXPRESSION_VALUE_3,
                     name="Multi Expression Ticket - "
                     + cti.EXPRESSION_VALUE_3["name"]),
                dict(cti.EXPRESSION_VALUE_4,
                     name="Multi Expression Ticket - "
                     + cti.EXPRESSION_VALUE_4["name"]),
                dict(cti.EXPRESSION_VALUE_5,
                     name="Multi Expression Ticket - "
                     + cti.EXPRESSION_VALUE_5["name"]),
                dict(cti.EXPRESSION_SLICE_1,
                     name="Multi Expression Ticket - "
                     + cti.EXPRESSION_SLICE_1["name"]),
                dict(cti.EXPRESSION_SLICE_2,
                     name="Multi Expression Ticket - "
                     + cti.EXPRESSION_SLICE_2["name"]),
                dict(cti.EXPRESSION_SLICE_3,
                     name="Multi Expression Ticket - "
                     + cti.EXPRESSION_SLICE_3["name"]),
                dict(cti.EXPRESSION_SLICE_4,
                     name="Multi Expression Ticket - "
                     + cti.EXPRESSION_SLICE_4["name"]),
                dict(cti.EXPRESSION_SLICE_5,
                     name="Multi Expression Ticket - "
                     + cti.EXPRESSION_SLICE_5["name"])
            ]
        }
    }, 

    "multi_expression_bytes": {
        # # # # # # # # # # # # # # # # # # # #
        # TEST: MULTI EXPRESSION BYTES
        # # # # # # # # # # # # # # # # # # # #
        "name": "multi_expression_bytes",
        "description": "Requests the /expressions/bytes endpoint.",
        "pass_text": "'Expression Bytes' endpoint correctly implemented",
        "fail_text": "'Expression Bytes' endpoint NOT correctly implemented",
        "skip_text": "'Expression Bytes' test skipped",

        "api": {
            "global_properties": {
                "url": c.EXPRESSION_API + "bytes",
                "http_method": c.HTTP_GET
            },

            "cases": [
                {
                    "name": "Expression Bytes by Format",
                    "description": "requests /expressions/bytes, only "
                       + "specifying the required 'format' parameter. checks "
                       + "content type and status code (200).",
                    "summary_pass": "Expression Bytes can be retrieved",
                    "summary_fail": "Expression Bytes CANNOT be retrieved",
                    "summary_skip": "'Expression Bytes by Format' skipped",
                    "request_params_func": \
                        pf.add_format_from_retrieved_settings,
                    "is_json": False,
                    "schema_file": c.SCHEMA_FILE_EMPTY,
                    "use_default_media_types": False,
                    "media_types": [
                        "application/octet-stream",
                        "application/vnd.loom",
                        "text/tab-separated-values"
                    ]
                },

                {
                    "name": "Expression Bytes - All Filters",
                    "description": "request /expressions/bytes using all "
                        + "server-supported expression filters. checks content "
                        + "type and status code (200).",
                    "summary_pass": "Expression Bytes retrieved when all "
                        + "filters specified",
                    "summary_fail": "Expression Bytes CANNOT be retrieved "
                        + "when all filters specified",
                    "summary_skip": "'Expression Bytes - All Filters' "
                        + "skipped",
                    "request_params_func": \
                    pf.all_supported_filters_and_format_from_retrieved_settings,
                    "is_json": False,
                    "schema_file": c.SCHEMA_FILE_EMPTY,
                    "use_default_media_types": False,
                    "media_types": [
                        "application/octet-stream",
                        "application/vnd.loom",
                        "text/tab-separated-values"
                    ]
                },

                {
                    "name": "Expression Bytes - Single Filter, 1",
                    "description": "request /expressions/bytes using the "
                        + "first filter supported by server "
                        + "(in addition to format). checks "
                        + "type and status code (200).",
                    "summary_pass": "Expression Bytes retrieved when first "
                        + "filter supplied",
                    "summary_fail": "Expression Bytes NOT retrieved when "
                        + "first filter supplied",
                    "summary_skip": "'Expression Bytes - Single Filter, "
                        + "1' skipped",
                    "request_params_func": pf.first_supported_filter_and_format,
                    "is_json": False,
                    "schema_file": c.SCHEMA_FILE_EMPTY,
                    "use_default_media_types": False,
                    "media_types": [
                        "application/octet-stream",
                        "application/vnd.loom",
                        "text/tab-separated-values"
                    ]
                },

                {
                    "name": "Expression Bytes - Single Filter, 2",
                    "description": "request /expressions/bytes using the "
                        + "second filter supported by server "
                        + "(in addition to format). checks "
                        + "type and status code (200).",
                    "summary_pass": "Expression Bytes retrieved when second "
                        + "filter supplied",
                    "summary_fail": "Expression Bytes NOT retrieved when "
                        + "second filter supplied",
                    "summary_skip": "'Expression Bytes - Single Filter, "
                        + "2' skipped",
                    "request_params_func": \
                        pf.second_supported_filter_and_format,
                    "is_json": False,
                    "schema_file": c.SCHEMA_FILE_EMPTY,
                    "use_default_media_types": False,
                    "media_types": [
                        "application/octet-stream",
                        "application/vnd.loom",
                        "text/tab-separated-values"
                    ]
                },

                {
                    "name": "Expression Bytes - Format Not Specified",
                    "description": "request /expressions/bytes endpoint "
                        + "without specifying the required 'format' parameter. "
                        + "checks content type and status code (4xx). "
                        + "validates response body matches error schema.",
                    "summary_pass": "Server returns error when format not "
                        + "specified",
                    "summary_fail": "Server DOES NOT return error when format "
                        + "not specified",
                    "summary_skip": "'Expression Bytes - Format Not "
                        + "Specified' skipped",
                    "schema_file": c.SCHEMA_FILE_ERROR,
                    "request_params": {},
                    "expected_status": [400, 404, 422]
                }
            ]
        },

        "content": {
            "global_properties": {
                "tempfile": "multi_expression_bytes_content_test.loom",
                "url": c.EXPRESSION_API + "bytes",
                "description": "Asserts correct slicing/subsetting of "
                    + "expression matrix when slice parameters are passed to "
                    + "endpoint",
                "summary_pass": "Sliced expression matrix rows, columns, and "
                    + "values match expected",
                "summary_fail": "Sliced expression matrix rows, columns, and "
                    + "values DO NOT match expected",
                "summary_skip": "'Expression Content Testing' skipped",
                "download_func": dm.download_from_bytes,
                "request_params_func": \
                    pf.all_supported_filters_format_and_slice_params
            },
            "cases": [
                dict(cti.EXPRESSION_VALUE_6,
                     name="Multi Expression Bytes - "
                     + cti.EXPRESSION_VALUE_6["name"]),
                dict(cti.EXPRESSION_VALUE_7,
                     name="Multi Expression Bytes - "
                     + cti.EXPRESSION_VALUE_7["name"]),
                dict(cti.EXPRESSION_VALUE_8,
                     name="Multi Expression Bytes - "
                     + cti.EXPRESSION_VALUE_8["name"]),
                dict(cti.EXPRESSION_VALUE_9,
                     name="Multi Expression Bytes - "
                     + cti.EXPRESSION_VALUE_9["name"]),
                dict(cti.EXPRESSION_VALUE_10,
                     name="Multi Expression Bytes - "
                     + cti.EXPRESSION_VALUE_10["name"]),
                dict(cti.EXPRESSION_SLICE_1,
                     name="Multi Expression Bytes - "
                     + cti.EXPRESSION_SLICE_1["name"]),
                dict(cti.EXPRESSION_SLICE_2,
                     name="Multi Expression Bytes - "
                     + cti.EXPRESSION_SLICE_2["name"]),
                dict(cti.EXPRESSION_SLICE_3,
                     name="Multi Expression Bytes - "
                     + cti.EXPRESSION_SLICE_3["name"]),
                dict(cti.EXPRESSION_SLICE_4,
                     name="Multi Expression Bytes - "
                     + cti.EXPRESSION_SLICE_4["name"]),
                dict(cti.EXPRESSION_SLICE_5,
                     name="Multi Expression Bytes - "
                     + cti.EXPRESSION_SLICE_5["name"])
            ]
        }
    },
    
    "expression_endpoint_not_implemented": {
        # # # # # # # # # # # # # # # # # # # #
        # TEST: EXPRESSION ENDPOINT NOT IMPLEMENTED
        # # # # # # # # # # # # # # # # # # # # 
        "name": "expression_endpoint_not_implemented",
        "description": "Requests various /expressions routes, expecting the "
                       + "service to respond with a 'Not Implemented' status "
                       + "code",
        "pass_text": "Expression endpoints correctly non-implemented",
        "fail_text": "Expression endpoints NOT correctly non-implemented",
        "skip_text": "Expression endpoints not implemented test skipped",

        "api": {
            "global_properties": {
                "http_method": c.HTTP_GET,
                "expected_status": [501],
                "schema_file": c.SCHEMA_FILE_EMPTY
            },

            "cases": [

                {
                    "name": "Expression Formats Not Implemented",
                    "description": "request /expressions/formats, "
                        + "expecting 501 status code",
                    "summary_pass": "Expression Formats correctly "
                        + "non-implemented",
                    "summary_fail": "Expression Formats INCORRECTLY "
                        + "non-implemented",
                    "summary_skip": "'Expression Formats Not Implemented' "
                        + "skipped",
                    "url": c.EXPRESSION_API + "formats",
                    "request_params": {}
                },

                {
                    "name": "Expression Ticket by Id Not Implemented",
                    "description": "request /expressions/:id/ticket, "
                        + "expecting 501 status code",
                    "summary_pass": "Expression Ticket by Id correctly "
                        + "non-implemented",
                    "summary_fail": "Expression Ticket by Id INCORRECTLY "
                        + "non-implemented",
                    "summary_skip": "'Expression Ticket by Id Not Implemented' "
                        + "skipped",
                    "url": c.EXPRESSION_API + c.NONEXISTENT_ID + "/ticket",
                    "request_params": {}
                },

                {
                    "name": "Expression Bytes by Id Not Implemented",
                    "description": "request /expressions/:id/bytes, "
                        + "expecting 501 status code",
                    "summary_pass": "Expression Bytes by Id correctly "
                        + "non-implemented",
                    "summary_fail": "Expression Bytes by Id INCORRECTLY "
                        + "non-implemented",
                    "summary_skip": "'Expression Bytes by Id Not Implemented' "
                        + "skipped",
                    "url": c.EXPRESSION_API + c.NONEXISTENT_ID + "/bytes",
                    "request_params": {}
                },

                {
                    "name": "Expression Filters Not Implemented",
                    "description": "request /expressions/filters, "
                        + "expecting 501 status code",
                    "summary_pass": "Expression Filters correctly "
                        + "non-implemented",
                    "summary_fail": "Expression Filters INCORRECTLY "
                        + "non-implemented",
                    "summary_skip": "'Expression Filters Not "
                        + "Implemented' skipped",
                    "url": c.EXPRESSION_API + "filters",
                    "request_params": {}
                },

                {
                    "name": "Expression Ticket Not Implemented",
                    "description": "request /expressions/ticket, "
                        + "expecting 501 status code",
                    "summary_pass": "Expression Ticket correctly "
                        + "non-implemented",
                    "summary_fail": "Expression Ticket INCORRECTLY "
                        + "non-implemented",
                    "summary_skip": "'Expression Ticket Not Implemented' "
                        + "skipped",
                    "url": c.EXPRESSION_API + "ticket",
                    "request_params": {"format": "tsv"}
                },

                {
                    "name": "Expression Bytes Not Implemented",
                    "description": "request /expressions/bytes, "
                        + "expecting 501 status code",
                    "summary_pass": "Expression Bytes correctly "
                        + "non-implemented",
                    "summary_fail": "Expression Bytes INCORRECTLY "
                        + "non-implemented",
                    "summary_skip": "'Expression Bytes Not Implemented' "
                        + "skipped",
                    "url": c.EXPRESSION_API + "bytes",
                    "request_params": {"format": "tsv"}
                }
            ]
        }
    },

    "continuous_formats": {
        # # # # # # # # # # # # # # # # # # # #
        # TEST: CONTINUOUS FORMATS
        # # # # # # # # # # # # # # # # # # # # 
        "name": "continuous_formats",
        "description": "Requests the /continuous/formats endpoint",
        "pass_text": "'Continuous Formats' endpoint correctly implemented",
        "fail_text": "'Continuous Formats' endpoint NOT correctly implemented",
        "skip_text": "'Continuous formats' test skipped",

        "api": {
            "global_properties": {
                "http_method": c.HTTP_GET,
                "url": c.CONTINUOUS_API + "formats",
                "schema_file": c.SCHEMA_FILE_STRING_ARRAY,
            },

            "cases": [
                {
                    "name": "Get Supported Continuous Formats",
                    "description": "request /continuous/formats. checks "
                        + "content type and status code (200). validates "
                        + "response body is an array of strings.",
                    "summary_pass": "Continuous formats successfully retrieved",
                    "summary_fail": "Continuous formats NOT retrieved",
                    "summary_skip": "'Get Supported Continuous Formats' "
                        + "skipped",
                }
            ]
        }
    },

    "continuous_filters": {
        # # # # # # # # # # # # # # # # # # # #
        # TEST: CONTINUOUS FILTERS
        # # # # # # # # # # # # # # # # # # # #
        "name": "continuous_filters",
        "description": "Requests the /continuous/filters endpoint.",
        "pass_text": "'Continuous Filters' endpoint correctly "
            + "implemented",
        "fail_text": "'Continuous Filters' endpoint NOT correctly "
            + "implemented",
        "skip_text": "'Continuous Filters' test skipped",

        "api": {
            "global_properties": {
                "url": c.CONTINUOUS_API + "filters",
                "schema_file": c.SCHEMA_FILE_SEARCH_FILTER_ARRAY,
                "http_method": c.HTTP_GET,
                "request_params": {},
                "server_settings_update_func": uf.update_supported_filters
            },

            "cases": [
                {
                    "name": "Continuous Filters",
                    "description": "request /continuous/filters. checks "
                                   + "content type and status code (200). "
                                   + "validates response body matches search "
                                   + "filter array schema.",
                    "summary_pass": "Continuous filters successfully "
                        + "retrieved",
                    "summary_fail": "Continuous filters NOT retrieved",
                    "summary_skip": "'Continuous Filters' skipped",
                }
            ]
        }
    },
    
    "single_continuous_ticket": {
        # # # # # # # # # # # # # # # # # # # #
        # TEST: SINGLE CONTINUOUS TICKET
        # # # # # # # # # # # # # # # # # # # #
        "name": "single_continuous_ticket",
        "description": "Requests the /continuous/:id/ticket endpoint",
        "pass_text": "'Single Continuous Ticket by Id' endpoint correctly "
            + "implemented",
        "fail_text": "'Single Continuous Ticket by Id' endpoint NOT correctly "
            + "implemented",
        "skip_text": "'Single Continuous Ticket by Id' test skipped",

        "api": {
            "global_properties": {
                "http_method": c.HTTP_GET,
                "request_params": {}
            },

            "cases": [
                {
                    "name": "Get Test Continuous Ticket",
                    "description": "request /continous/:id/ticket using test "
                        + "continuous id. checks content type and status code "
                        + "(200). validates response body matches Ticket "
                        + "schema",
                    "summary_pass": "Test continuous ticket successfully "
                        + "retrieved",
                    "summary_fail": "Test continuous ticket NOT retrieved",
                    "summary_skip": "'Get Test Continuous Ticket' skipped",
                    "url": c.CONTINUOUS_API + "V_CONTINUOUS_ID/ticket",
                    "schema_file": c.SCHEMA_FILE_TICKET,
                    "server_settings_update_func": uf.update_expected_format
                },

                {
                    "name": "Single Continuous Ticket - Not Found",
                    "description": "request /continuous/:id/ticket using a " 
                        + "continuous id known to not exist. checks "
                        + "content type and status code (4xx). validates "
                        + "response body matches error schema",
                    "summary_pass": "Server sends correct response when "
                        + "requested continuous not found",
                    "summary_fail": "Server DOES NOT send correct response "
                        + "when requested continuous not found",
                    "summary_skip": "'Continuous Not Found' skipped",
                    "url": c.CONTINUOUS_API + c.NONEXISTENT_ID + "/ticket",
                    "schema_file": c.SCHEMA_FILE_ERROR,
                    "expected_status": [400, 404]
                },

                {
                    "name": "Single Continuous Ticket - Start Specified "
                        + "Without Chr",
                    "description": "request /continuous/:id/ticket, "
                        + "specifying start " 
                        + "parameter without chr. checks content type and "
                        + "status code (400). validates response body matches "
                        + "error schema",
                    "request_params": {"start": "5"},
                    "summary_pass": "Server sends correct response when "
                        + "start is specified without chr",
                    "summary_fail": "Server DOES NOT send correct response "
                        + "when start is specified without chr",
                    "summary_skip": "'Continuous Get Start Specified Without "
                        + "Chr' skipped",
                    "url": c.CONTINUOUS_API + "V_CONTINUOUS_ID/ticket",
                    "schema_file": c.SCHEMA_FILE_ERROR,
                    "expected_status": [400]
                },

                {
                    "name": "Single Continuous Ticket - End Specified Without "
                        + "Chr",
                    "description": "request /continuous/:id/ticket, "
                        + "specifying end " 
                        + "parameter without chr. checks content type and "
                        + "status code (400). validates response body matches "
                        + "error schema",
                    "request_params": {"end": "1000"},
                    "summary_pass": "Server sends correct response when "
                        + "end is specified without chr",
                    "summary_fail": "Server DOES NOT send correct response "
                        + "when end is specified without chr",
                    "summary_skip": "'Continuous Get End Specified Without "
                        + "Chr' skipped",
                    "url": c.CONTINUOUS_API + "V_CONTINUOUS_ID/ticket",
                    "schema_file": c.SCHEMA_FILE_ERROR,
                    "expected_status": [400]
                },

                {
                    "name": "Single Continuous Ticket - Start Greater Than End",
                    "description": "request /continuous/:id/ticket, "
                        + "specifying chr, " 
                        + "start, and end parameters, but start is greater " 
                        + "than end. checks content type and status code "
                        + "(501). validates response body matches error schema",
                    "request_params": {
                        "chr": "1", "start": "200", "end": "100"
                    },
                    "summary_pass": "Server sends correct response when "
                        + "start is greater than end",
                    "summary_fail": "Server DOES NOT send correct response "
                        + "when start is greater than end",
                    "summary_skip": "'Continuous Get Start Greater Than End' "
                        + "skipped",
                    "url": c.CONTINUOUS_API + "V_CONTINUOUS_ID/ticket",
                    "schema_file": c.SCHEMA_FILE_ERROR,
                    "expected_status": [501]
                }
            ]
        },

        "content": {
            "global_properties": {
                "tempfile": "single_continuous_ticket_content_test.loom",
                "description": "Assert continuous rows, columns, and cell "
                    + "values match expected",
                "url": c.CONTINUOUS_API + "V_CONTINUOUS_ID/ticket",
                "summary_pass": "Continuous matrix content matches expected",
                "summary_fail": "Continuous matrix content DOES NOT match "
                    + "expected",
                "summary_skip": "'Continuous Get Content' test case skipped",
                "download_func": dm.download_from_ticket,
                "request_params_func": \
                    pf.chr_start_end,
            },

            "cases": [
                dict(cti.CONTINUOUS_VALUE_1,
                     name="Single Continuous Ticket - " 
                     + cti.CONTINUOUS_VALUE_1["name"]),
                dict(cti.CONTINUOUS_VALUE_2,
                     name="Single Continuous Ticket - " 
                     + cti.CONTINUOUS_VALUE_2["name"]),
                dict(cti.CONTINUOUS_VALUE_3,
                     name="Single Continuous Ticket - " 
                     + cti.CONTINUOUS_VALUE_3["name"]),
                dict(cti.CONTINUOUS_SLICE_1,
                     name="Single Continuous Ticket - " 
                     + cti.CONTINUOUS_SLICE_1["name"]),
                dict(cti.CONTINUOUS_SLICE_3,
                     name="Single Continuous Ticket - " 
                     + cti.CONTINUOUS_SLICE_3["name"]),
                dict(cti.CONTINUOUS_SLICE_5,
                     name="Single Continuous Ticket - " 
                     + cti.CONTINUOUS_SLICE_5["name"]),
                dict(cti.CONTINUOUS_SLICE_7,
                     name="Single Continuous Ticket - " 
                     + cti.CONTINUOUS_SLICE_7["name"])
            ]
            
        }
    },

    "single_continuous_bytes": {
        # # # # # # # # # # # # # # # # # # # #
        # TEST: SINGLE CONTINUOUS BYTES
        # # # # # # # # # # # # # # # # # # # # 
        "name": "single_continuous_bytes",
        "description": "Requests the /continuous/:id/bytes endpoint",
        "pass_text": "'Single Continuous Bytes by Id' endpoint correctly "
            + "implemented",
        "fail_text": "'Single Continuous Bytes by Id' endpoint NOT correctly "
            + "implemented",
        "skip_text": "'Single Continuous Bytes by Id' test skipped",

        "api": {
            "global_properties": {
                "http_method": c.HTTP_GET,
                "request_params": {}
            },

            "cases": [
                {
                    "name": "Get Test Continuous Bytes",
                    "description": "request /continous/:id/bytes using test "
                        + "continuous id. checks content type and status code "
                        + "(200).",
                    "summary_pass": "Test continuous bytes successfully "
                        + "retrieved",
                    "summary_fail": "Test continuous bytes NOT retrieved",
                    "summary_skip": "'Get Test Continuous Bytes' skipped",
                    "url": c.CONTINUOUS_API + "V_CONTINUOUS_ID/bytes",
                    "schema_file": c.SCHEMA_FILE_EMPTY,
                    "use_default_media_types": False,
                    "media_types": [
                        "application/octet-stream",
                        "application/vnd.loom",
                        "text/tab-separated-values"
                    ],
                    "is_json": False
                },

                {
                    "name": "Single Continuous Bytes - Not Found",
                    "description": "request /continuous/:id/bytes using a " 
                        + "continuous id known to not exist. checks "
                        + "content type and status code (4xx). validates "
                        + "response body matches error schema",
                    "summary_pass": "Server sends correct response when "
                        + "requested continuous not found",
                    "summary_fail": "Server DOES NOT send correct response "
                        + "when requested continuous not found",
                    "summary_skip": "'Continuous Not Found' skipped",
                    "url": c.CONTINUOUS_API + c.NONEXISTENT_ID + "/bytes",
                    "schema_file": c.SCHEMA_FILE_ERROR,
                    "expected_status": [400, 404]
                },

                {
                    "name": "Single Continuous Bytes - Start Specified "
                        + "Without Chr",
                    "description": "request /continuous/:id/bytes, "
                        + "specifying start " 
                        + "parameter without chr. checks content type and "
                        + "status code (400). validates response body matches "
                        + "error schema",
                    "request_params": {"start": "5"},
                    "summary_pass": "Server sends correct response when "
                        + "start is specified without chr",
                    "summary_fail": "Server DOES NOT send correct response "
                        + "when start is specified without chr",
                    "summary_skip": "'Continuous Get Start Specified Without "
                        + "Chr' skipped",
                    "url": c.CONTINUOUS_API + "V_CONTINUOUS_ID/bytes",
                    "schema_file": c.SCHEMA_FILE_ERROR,
                    "expected_status": [400]
                },

                {
                    "name": "Single Continuous Bytes - End Specified Without "
                        + "Chr",
                    "description": "request /continuous/:id/bytes, "
                        + "specifying end " 
                        + "parameter without chr. checks content type and "
                        + "status code (400). validates response body matches "
                        + "error schema",
                    "request_params": {"end": "1000"},
                    "summary_pass": "Server sends correct response when "
                        + "end is specified without chr",
                    "summary_fail": "Server DOES NOT send correct response "
                        + "when end is specified without chr",
                    "summary_skip": "'Continuous Get End Specified Without "
                        + "Chr' skipped",
                    "url": c.CONTINUOUS_API + "V_CONTINUOUS_ID/bytes",
                    "schema_file": c.SCHEMA_FILE_ERROR,
                    "expected_status": [400]
                },

                {
                    "name": "Single Continuous Bytes - Start Greater Than End",
                    "description": "request /continuous/:id/bytes, "
                        + "specifying chr, " 
                        + "start, and end parameters, but start is greater " 
                        + "than end. checks content type and status code "
                        + "(501). validates response body matches error schema",
                    "request_params": {
                        "chr": "1", "start": "200", "end": "100"
                    },
                    "summary_pass": "Server sends correct response when "
                        + "start is greater than end",
                    "summary_fail": "Server DOES NOT send correct response "
                        + "when start is greater than end",
                    "summary_skip": "'Continuous Get Start Greater Than End' "
                        + "skipped",
                    "url": c.CONTINUOUS_API + "V_CONTINUOUS_ID/bytes",
                    "schema_file": c.SCHEMA_FILE_ERROR,
                    "expected_status": [501]
                }
            ]
        },

        "content": {
            "global_properties": {
                "tempfile": "single_continuous_bytes_content_test.loom",
                "description": "Assert continuous rows, columns, and cell "
                    + "values match expected",
                "url": c.CONTINUOUS_API + "V_CONTINUOUS_ID/bytes",
                "summary_pass": "Continuous matrix content matches expected",
                "summary_fail": "Continuous matrix content DOES NOT match "
                    + "expected",
                "summary_skip": "'Continuous Get Content' test case skipped",
                "download_func": dm.download_from_bytes,
                "request_params_func": \
                    pf.chr_start_end,
            },

            "cases": [
                dict(cti.CONTINUOUS_VALUE_3,
                     name="Single Continuous Bytes - " 
                     + cti.CONTINUOUS_VALUE_3["name"]),
                dict(cti.CONTINUOUS_VALUE_4,
                     name="Single Continuous Bytes - " 
                     + cti.CONTINUOUS_VALUE_4["name"]),
                dict(cti.CONTINUOUS_VALUE_5,
                     name="Single Continuous Bytes - " 
                     + cti.CONTINUOUS_VALUE_5["name"]),
                dict(cti.CONTINUOUS_SLICE_2,
                     name="Single Continuous Bytes - " 
                     + cti.CONTINUOUS_SLICE_2["name"]),
                dict(cti.CONTINUOUS_SLICE_4,
                     name="Single Continuous Bytes - " 
                     + cti.CONTINUOUS_SLICE_4["name"]),
                dict(cti.CONTINUOUS_SLICE_6,
                     name="Single Continuous Bytes - " 
                     + cti.CONTINUOUS_SLICE_6["name"]),
                dict(cti.CONTINUOUS_SLICE_8,
                     name="Single Continuous Bytes - " 
                     + cti.CONTINUOUS_SLICE_8["name"])
            ]   
        }
    },
    
    "multi_continuous_ticket": {
        # # # # # # # # # # # # # # # # # # # #
        # TEST: MULTI CONTINUOUS TICKET
        # # # # # # # # # # # # # # # # # # # #
        "name": "multi_continuous_ticket",
        "description": "Requests the /continuous/ticket endpoint.",
        "pass_text": "'Continuous Ticket' endpoint correctly implemented",
        "fail_text": "'Continuous Ticket' endpoint NOT correctly implemented",
        "skip_text": "'Continuous Ticket' test skipped",

        "api": {
            "global_properties": {
                "url": c.CONTINUOUS_API + "ticket",
                "http_method": c.HTTP_GET
            },

            "cases": [
                {
                    "name": "Continuous Ticket by Format",
                    "description": "requests /continuous/ticket, only "
                       + "specifying the required 'format' parameter. checks "
                       + "content type and status code (200). validates "
                       + "response body matches ticket schema",
                    "summary_pass": "Continuous Ticket can be retrieved",
                    "summary_fail": "Continuous Ticket CANNOT be retrieved",
                    "summary_skip": "'Continuous Ticket by Format' skipped",
                    "schema_file": c.SCHEMA_FILE_TICKET,
                    "request_params_func": pf.add_format_from_retrieved_settings
                },

                {
                    "name": "Continuous Ticket - All Filters",
                    "description": "request /continuous/ticket using all "
                        + "server-supported continuous filters. checks content "
                        + "type and status code (200). validates response body "
                        + "matches ticket schema.",
                    "summary_pass": "Continuous Ticket retrieved when all "
                        + "filters specified",
                    "summary_fail": "Continuous Ticket CANNOT be retrieved "
                        + "when all filters specified",
                    "summary_skip": "'Continuous Ticket - All Filters' "
                        + "skipped",
                    "schema_file": c.SCHEMA_FILE_TICKET,
                    "request_params_func": \
                     pf.all_supported_filters_and_format_from_retrieved_settings
                },

                {
                    "name": "Continuous Ticket - Single Filter, 1",
                    "description": "request /continuous/ticket using the "
                        + "first filter supported by server "
                        + "(in addition to format). checks "
                        + "type and status code (200). validates response body "
                        + "matches ticket schema",
                    "summary_pass": "Continuous Ticket retrieved when first "
                        + "filter supplied",
                    "summary_fail": "Continuous Ticket NOT retrieved when "
                        + " first filter supplied",
                    "summary_skip": "'Continuous Ticket - Single Filter, 1' "
                        + "skipped",
                    "schema_file": c.SCHEMA_FILE_TICKET,
                    "request_params_func": pf.first_supported_filter_and_format
                },

                {
                    "name": "Continuous Ticket - Single Filter, 2",
                    "description": "request /continuous/ticket using the "
                        + "second filter supported by server "
                        + "(in addition to format). checks "
                        + "type and status code (200). validates response body "
                        + "matches ticket schema",
                    "summary_pass": "Continuous Ticket retrieved when second "
                        + "filter supplied",
                    "summary_fail": "Continuous Ticket NOT retrieved when "
                        + "second filter supplied",
                    "summary_skip": "'Continuous Ticket - Single Filter, 2' "
                        + "skipped",
                    "schema_file": c.SCHEMA_FILE_TICKET,
                    "request_params_func": pf.second_supported_filter_and_format
                },

                {
                    "name": "Continuous Ticket - Format Not Specified",
                    "description": "request /continuous/ticket endpoint "
                        + "without specifying the required 'format' parameter. "
                        + "checks content type and status code (4xx). "
                        + "validates response body matches error schema.",
                    "summary_pass": "Server returns error when format not "
                        + "specified",
                    "summary_fail": "Server DOES NOT return error when format "
                        + "not specified",
                    "summary_skip": "'Continuous Ticket - Format Not "
                        + "Specified' skipped",
                    "schema_file": c.SCHEMA_FILE_ERROR,
                    "request_params": {},
                    "expected_status": [400, 404, 422]
                },

                {
                    "name": "Continuous Ticket - Filetype Matches",
                    "description": "request /continuous/ticket endpoint with "
                        + "'format' parameter specified. checks "
                        + "content type and status code (200). validates "
                        + "ticket fileType matches requested format.",
                    "summary_pass": "Continuous Ticket fileType matches "
                        + "request format",
                    "summary_fail": "Continuous Ticket fileType DOES NOT match "
                        + "request format",
                    "summary_skip": "'Continuous Ticket - Filetypes Match' "
                        + "skipped",
                    "schema_func": sf.schema_require_matching_search_params,
                    "request_params_func": pf.add_format_from_retrieved_settings
                },

                {
                    "name": "Continuous Ticket - Start Specified Without Chr",
                    "description": "request /continuous/ticket, specifying " 
                        + "start parameter without chr. checks content type "
                        + "and status code (400). validates response body "
                        + "matches error schema",
                    "summary_pass": "Server sends correct response when "
                        + "start is specified without chr",
                    "summary_fail": "Server DOES NOT send correct response "
                        + "when start is specified without chr",
                    "summary_skip": "'Continuous Ticket - Start Specified "
                        + "Without Chr' skipped",
                    "schema_file": c.SCHEMA_FILE_ERROR,
                    "request_params": {"start": "5"},
                    "request_params_func": \
                    pf.all_supported_filters_and_format_from_retrieved_settings,
                    "expected_status": [400]
                },

                {
                    "name": "Continuous Ticket - End Specified Without Chr",
                    "description": "request /continuous/ticket, specifying " 
                        + "end parameter without chr. checks content type and "
                        + "status code (400). validates response body matches "
                        + "error schema",
                    "summary_pass": "Server sends correct response when "
                        + "end is specified without chr",
                    "summary_fail": "Server DOES NOT send correct response "
                        + "when end is specified without chr",
                    "summary_skip": "'Continuous Ticket - End Specified "
                        + "Without Chr' skipped",
                    "schema_file": c.SCHEMA_FILE_ERROR,
                    "request_params": {"end": "1000"},
                    "request_params_func": \
                    pf.all_supported_filters_and_format_from_retrieved_settings,
                    "expected_status": [400]
                },

                {
                    "name": "Continuous Ticket - Start Greater Than End",
                    "description": "request /continuous/ticket, specifying "
                        + "chr, start, and end parameters, but start is " 
                        + "greater than end. checks content type and status "
                        + "code (501). validates response body matches error "
                        + "schema",
                    "summary_pass": "Server sends correct response when "
                        + "start is greater than end",
                    "summary_fail": "Server DOES NOT send correct response "
                        + "when start is greater than end",
                    "summary_skip": "'Continuous Ticket - Start Greater Than "
                        + "End' skipped",
                    "schema_file": c.SCHEMA_FILE_ERROR,
                    "request_params": {
                        "chr": "1", "start": "200", "end": "100"
                    },
                    "request_params_func": \
                    pf.all_supported_filters_and_format_from_retrieved_settings,
                    "expected_status": [501]
                }
            ]
        },

        "content": {
            "global_properties": {
                "function": cf.continuous_test_case,
                "tempfile": "multi_continuous_ticket_content_test.loom",
                "url": c.CONTINUOUS_API + "ticket",
                "description": "Asserts correct values of continuous matrix, "
                    + "and correct of matrix by parameters (chr, start, end).",
                "summary_pass": "Continuous matrix tracks, positions, and "
                    + "values match expected",
                "summary_fail": "Continuous matrix tracks, positions and "
                    + "values DO NOT match expected",
                "summary_skip": "Continuous content test case skipped",
                "download_func": dm.download_from_ticket,
                "request_params_func": \
                    pf.all_supported_filters_format_chr_start_end,
            },

            "cases": [
                dict(cti.CONTINUOUS_VALUE_1,
                     name="Multi Continuous Ticket - "
                     + cti.CONTINUOUS_VALUE_1["name"]),
                dict(cti.CONTINUOUS_VALUE_3,
                     name="Multi Continuous Ticket - "
                     + cti.CONTINUOUS_VALUE_3["name"]),
                dict(cti.CONTINUOUS_VALUE_5,
                     name="Multi Continuous Ticket - "
                     + cti.CONTINUOUS_VALUE_5["name"]),
                dict(cti.CONTINUOUS_SLICE_1,
                     name="Multi Continuous Ticket - "
                     + cti.CONTINUOUS_SLICE_1["name"]),
                dict(cti.CONTINUOUS_SLICE_3,
                     name="Multi Continuous Ticket - "
                     + cti.CONTINUOUS_SLICE_3["name"]),
                dict(cti.CONTINUOUS_SLICE_5,
                     name="Multi Continuous Ticket - "
                     + cti.CONTINUOUS_SLICE_5["name"]),
                dict(cti.CONTINUOUS_SLICE_7,
                     name="Multi Continuous Ticket - "
                     + cti.CONTINUOUS_SLICE_7["name"])
            ]
        }
    },

    "multi_continuous_bytes": {
        # # # # # # # # # # # # # # # # # # # #
        # TEST: MULTI CONTINUOUS BYTES
        # # # # # # # # # # # # # # # # # # # #
        "name": "multi_continuous_bytes",
        "description": "Requests the /continuous/bytes endpoint.",
        "pass_text": "'Continuous Bytes' endpoint correctly implemented",
        "fail_text": "'Continuous Bytes' endpoint NOT correctly implemented",
        "skip_text": "'Continuous Bytes' test skipped",

        "api": {
            "global_properties": {
                "url": c.CONTINUOUS_API + "bytes",
                "http_method": c.HTTP_GET
            },

            "cases": [
                {
                    "name": "Continuous Bytes by Format",
                    "description": "requests /continuous/bytes, only "
                       + "specifying the required 'format' parameter. checks "
                       + "content type and status code (200).",
                    "summary_pass": "Continuous Bytes can be retrieved",
                    "summary_fail": "Continuous Bytes CANNOT be retrieved",
                    "summary_skip": "'Continuous Bytes by Format' skipped",
                    "request_params_func": \
                        pf.add_format_from_retrieved_settings,
                    "is_json": False,
                    "schema_file": c.SCHEMA_FILE_EMPTY,
                    "use_default_media_types": False,
                    "media_types": [
                        "application/octet-stream",
                        "application/vnd.loom",
                        "text/tab-separated-values"
                    ]
                },

                {
                    "name": "Continuous Bytes - All Filters",
                    "description": "request /continuous/bytes using all "
                        + "server-supported continuous filters. checks content "
                        + "type and status code (200).",
                    "summary_pass": "Continuous Bytes retrieved when all "
                        + "filters specified",
                    "summary_fail": "Continuous Bytes CANNOT be retrieved "
                        + "when all filters specified",
                    "summary_skip": "'Continuous Bytes - All Filters' "
                        + "skipped",
                    "request_params_func": \
                    pf.all_supported_filters_and_format_from_retrieved_settings,
                    "is_json": False,
                    "schema_file": c.SCHEMA_FILE_EMPTY,
                    "use_default_media_types": False,
                    "media_types": [
                        "application/octet-stream",
                        "application/vnd.loom",
                        "text/tab-separated-values"
                    ]
                },

                {
                    "name": "Continuous Bytes - Single Filter, 1",
                    "description": "request /continuous/bytes using the "
                        + "first filter supported by server "
                        + "(in addition to format). checks "
                        + "type and status code (200).",
                    "summary_pass": "Continuous Bytes retrieved when first "
                        + "filter supplied",
                    "summary_fail": "Continuous Bytes NOT retrieved when "
                        + " first filter supplied",
                    "summary_skip": "'Continuous Bytes - Single Filter, 1' "
                        + "skipped",
                    "request_params_func": pf.first_supported_filter_and_format,
                    "is_json": False,
                    "schema_file": c.SCHEMA_FILE_EMPTY,
                    "use_default_media_types": False,
                    "media_types": [
                        "application/octet-stream",
                        "application/vnd.loom",
                        "text/tab-separated-values"
                    ]
                },

                {
                    "name": "Continuous Bytes - Single Filter, 2",
                    "description": "request /continuous/bytes using the "
                        + "second filter supported by server "
                        + "(in addition to format). checks "
                        + "type and status code (200).",
                    "summary_pass": "Continuous Bytes retrieved when second "
                        + "filter supplied",
                    "summary_fail": "Continuous Bytes NOT retrieved when "
                        + "second filter supplied",
                    "summary_skip": "'Continuous Bytes - Single Filter, 2' "
                        + "skipped",
                    "request_params_func": \
                        pf.second_supported_filter_and_format,
                    "is_json": False,
                    "schema_file": c.SCHEMA_FILE_EMPTY,
                    "use_default_media_types": False,
                    "media_types": [
                        "application/octet-stream",
                        "application/vnd.loom",
                        "text/tab-separated-values"
                    ]
                },

                {
                    "name": "Continuous Bytes - Format Not Specified",
                    "description": "request /continuous/bytes endpoint "
                        + "without specifying the required 'format' parameter. "
                        + "checks content type and status code (4xx). "
                        + "validates response body matches error schema.",
                    "summary_pass": "Server returns error when format not "
                        + "specified",
                    "summary_fail": "Server DOES NOT return error when format "
                        + "not specified",
                    "summary_skip": "'Continuous Bytes - Format Not "
                        + "Specified' skipped",
                    "schema_file": c.SCHEMA_FILE_ERROR,
                    "request_params": {},
                    "expected_status": [400, 404, 422]
                },

                {
                    "name": "Continuous Bytes - Start Specified Without Chr",
                    "description": "request /continuous/bytes, specifying " 
                        + "start parameter without chr. checks content type "
                        + "and status code (400). validates response body "
                        + "matches error schema",
                    "summary_pass": "Server sends correct response when "
                        + "start is specified without chr",
                    "summary_fail": "Server DOES NOT send correct response "
                        + "when start is specified without chr",
                    "summary_skip": "'Continuous Bytes - Start Specified "
                        + "Without Chr' skipped",
                    "schema_file": c.SCHEMA_FILE_ERROR,
                    "request_params": {"start": "5"},
                    "request_params_func": \
                    pf.all_supported_filters_and_format_from_retrieved_settings,
                    "expected_status": [400]
                },

                {
                    "name": "Continuous Bytes - End Specified Without Chr",
                    "description": "request /continuous/bytes, specifying " 
                        + "end parameter without chr. checks content type and "
                        + "status code (400). validates response body matches "
                        + "error schema",
                    "summary_pass": "Server sends correct response when "
                        + "end is specified without chr",
                    "summary_fail": "Server DOES NOT send correct response "
                        + "when end is specified without chr",
                    "summary_skip": "'Continuous Bytes - End Specified "
                        + "Without Chr' skipped",
                    "schema_file": c.SCHEMA_FILE_ERROR,
                    "request_params": {"end": "1000"},
                    "request_params_func": \
                    pf.all_supported_filters_and_format_from_retrieved_settings,
                    "expected_status": [400]
                },

                {
                    "name": "Continuous Bytes - Start Greater Than End",
                    "description": "request /continuous/bytes, specifying "
                        + "chr, start, and end parameters, but start is " 
                        + "greater than end. checks content type and status "
                        + "code (501). validates response body matches error "
                        + "schema",
                    "summary_pass": "Server sends correct response when "
                        + "start is greater than end",
                    "summary_fail": "Server DOES NOT send correct response "
                        + "when start is greater than end",
                    "summary_skip": "'Continuous Bytes - Start Greater Than "
                        + "End' skipped",
                    "schema_file": c.SCHEMA_FILE_ERROR,
                    "request_params": {
                        "chr": "1", "start": "200", "end": "100"
                    },
                    "request_params_func": \
                    pf.all_supported_filters_and_format_from_retrieved_settings,
                    "expected_status": [501]
                }
            ]
        },

        "content": {
            "global_properties": {
                "function": cf.continuous_test_case,
                "tempfile": "multi_continuous_bytes_content_test.loom",
                "url": c.CONTINUOUS_API + "bytes",
                "description": "Asserts correct values of continuous matrix, "
                    + "and correct of matrix by parameters (chr, start, end).",
                "summary_pass": "Continuous matrix tracks, positions, and "
                    + "values match expected",
                "summary_fail": "Continuous matrix tracks, positions and "
                    + "values DO NOT match expected",
                "summary_skip": "Continuous content test case skipped",
                "download_func": dm.download_from_bytes,
                "request_params_func": \
                    pf.all_supported_filters_format_chr_start_end,
            },

            "cases": [
                dict(cti.CONTINUOUS_VALUE_2,
                     name="Multi Continuous Bytes - "
                     + cti.CONTINUOUS_VALUE_2["name"]),
                dict(cti.CONTINUOUS_VALUE_4,
                     name="Multi Continuous Bytes - "
                     + cti.CONTINUOUS_VALUE_4["name"]),
                dict(cti.CONTINUOUS_VALUE_5,
                     name="Multi Continuous Bytes - "
                     + cti.CONTINUOUS_VALUE_5["name"]),
                dict(cti.CONTINUOUS_SLICE_2,
                     name="Multi Continuous Bytes - "
                     + cti.CONTINUOUS_SLICE_2["name"]),
                dict(cti.CONTINUOUS_SLICE_4,
                     name="Multi Continuous Bytes - "
                     + cti.CONTINUOUS_SLICE_4["name"]),
                dict(cti.CONTINUOUS_SLICE_6,
                     name="Multi Continuous Bytes - "
                     + cti.CONTINUOUS_SLICE_6["name"]),
                dict(cti.CONTINUOUS_SLICE_8,
                     name="Multi Continuous Bytes - "
                     + cti.CONTINUOUS_SLICE_8["name"])
            ]
        }
    },
    
    "continuous_endpoint_not_implemented": {
        # # # # # # # # # # # # # # # # # # # #
        # TEST: CONTINUOUS ENDPOINT NOT IMPLEMENTED
        # # # # # # # # # # # # # # # # # # # # 
        "name": "continuous_endpoint_not_implemented",
        "description": "Requests various /continuous routes, expecting the "
                       + "service to respond with a 'Not Implemented' status "
                       + "code",
        "pass_text": "Continuous endpoints correctly non-implemented",
        "fail_text": "Continuous endpoints NOT correctly non-implemented",
        "skip_text": "Continuous endpoints not implemented test skipped",

        "api": {
            "global_properties": {
                "http_method": c.HTTP_GET,
                "expected_status": [501],
                "schema_file": c.SCHEMA_FILE_EMPTY
            },

            "cases": [
                {
                    "name": "Continuous Formats Not Implemented",
                    "description": "request /continuous/formats, "
                        + "expecting 501 status code",
                    "summary_pass": "Continuous Formats correctly "
                        + "non-implemented",
                    "summary_fail": "Continuous Formats INCORRECTLY "
                        + "non-implemented",
                    "summary_skip": "'Continuous Formats Not Implemented' "
                        + "skipped",
                    "url": c.CONTINUOUS_API + "formats",
                    "request_params": {}
                },

                {
                    "name": "Continuous Ticket by Id Not Implemented",
                    "description": "request /continuous/:id/ticket, "
                        + "expecting 501 status code",
                    "summary_pass": "Continuous Ticket by Id correctly "
                        + "non-implemented",
                    "summary_fail": "Continuous Ticket by Id INCORRECTLY "
                        + "non-implemented",
                    "summary_skip": "'Continuous Ticket by Id Not Implemented' "
                        + "skipped",
                    "url": c.CONTINUOUS_API + c.NONEXISTENT_ID + "/ticket",
                    "request_params": {}
                },

                {
                    "name": "Continuous Bytes by Id Not Implemented",
                    "description": "request /continuous/:id/bytes, "
                        + "expecting 501 status code",
                    "summary_pass": "Continuous Bytes by Id correctly "
                        + "non-implemented",
                    "summary_fail": "Continuous Bytes by Id INCORRECTLY "
                        + "non-implemented",
                    "summary_skip": "'Continuous Bytes by Id Not Implemented' "
                        + "skipped",
                    "url": c.CONTINUOUS_API + c.NONEXISTENT_ID + "/bytes",
                    "request_params": {}
                },

                {
                    "name": "Continuous Filters Not Implemented",
                    "description": "request /continuous/filters, "
                        + "expecting 501 status code",
                    "summary_pass": "Continuous Filters correctly "
                        + "non-implemented",
                    "summary_fail": "Continuous Filters INCORRECTLY "
                        + "non-implemented",
                    "summary_skip": "'Continuous Filters Not "
                        + "Implemented' skipped",
                    "url": c.CONTINUOUS_API + "filters",
                    "request_params": {}
                },

                {
                    "name": "Continuous Ticket Not Implemented",
                    "description": "request /continuous/ticket, "
                        + "expecting 501 status code",
                    "summary_pass": "Continuous Ticket correctly "
                        + "non-implemented",
                    "summary_fail": "Continuous Ticket INCORRECTLY "
                        + "non-implemented",
                    "summary_skip": "'Continuous Ticket Not Implemented' "
                        + "skipped",
                    "url": c.CONTINUOUS_API + "ticket",
                    "request_params": {"format": "tsv"}
                },

                {
                    "name": "Continuous Bytes Not Implemented",
                    "description": "request /continuous/bytes, "
                        + "expecting 501 status code",
                    "summary_pass": "Continuous Bytes correctly "
                        + "non-implemented",
                    "summary_fail": "Continuous Bytes INCORRECTLY "
                        + "non-implemented",
                    "summary_skip": "'Continuous Bytes Not Implemented' "
                        + "skipped",
                    "url": c.CONTINUOUS_API + "bytes",
                    "request_params": {"format": "tsv"}
                }
            ]
        }
    }
}
"""dict: dictionary of dicts, each representing a test scenario"""


TESTS_BY_OBJECT_TYPE = {
    "projects": [
        "project_get",
        "project_filters",
        "project_search"
        
    ],
    "studies": [
        "study_get",
        "study_filters",
        "study_search"
    ],
    "expressions": [
        "expression_formats",
        "expression_filters",
        "single_expression_ticket",
        "single_expression_bytes",
        "multi_expression_ticket",
        "multi_expression_bytes"
    ],
    "continuous": [
        "continuous_formats",
        "continuous_filters",
        "single_continuous_ticket",
        "single_continuous_bytes",
        "multi_continuous_ticket",
        "multi_continuous_bytes"
    ]
}
"""dict: names of tests by project, study, expression object types"""

NOT_IMPLEMENTED_TESTS_BY_OBJECT_TYPE = {
    "projects": [
        "project_endpoint_not_implemented"
    ],
    "studies": [
        "study_endpoint_not_implemented"
    ],
    "expressions": [
        "expression_endpoint_not_implemented"
    ],
    "continuous": [
        "continuous_endpoint_not_implemented"
    ]
}
"""dict: names of tests by endpoint obj types, when endpoint not implemented"""<|MERGE_RESOLUTION|>--- conflicted
+++ resolved
@@ -734,11 +734,7 @@
                     "summary_fail": "Server DOES NOT send correct response "
                         + "when requested expression not found",
                     "summary_skip": "'Expression Not Found' skipped",
-<<<<<<< HEAD
-                    "url": c.EXPRESSION_API + c.NONEXISTENT_ID + "/ticket",
-=======
                     "url": c.EXPRESSION_API + c.NONEXISTENT_ID + "/bytes",
->>>>>>> fadb43ac
                     "schema_file": c.SCHEMA_FILE_ERROR,
                     "expected_status": [400, 404]
                 }
@@ -840,11 +836,7 @@
                 },
 
                 {
-<<<<<<< HEAD
                     "name": "Expression Ticket - All Filters",
-=======
-                    "name": "Expressions Ticket - All Filters",
->>>>>>> fadb43ac
                     "description": "request /expressions/ticket using all "
                         + "server-supported expression filters. checks content "
                         + "type and status code (200). validates response body "
