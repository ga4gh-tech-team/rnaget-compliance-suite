servers:
  - server_name: Caltech
    base_url: https://felcat.caltech.edu/rnaget/
    implemented:
      projects: true
      studies: true
      expressions: true
      continuous: true
    
  - server_name: Centre for Genomic Regulation
    base_url: https://genome.crg.cat/rnaget/
    token: SERVER_API_KEY_CRG
    implemented:
        projects: true
        studies: true
        expressions: true
        continuous: true
    
  - server_name: CanDIG
    base_url: https://candig.bcgsc.ca/rnaget/
    token: SERVER_API_KEY_CANDIG
    implemented:
        projects: true
        studies: true
        expressions: true
        continuous: false
<<<<<<< HEAD
=======

    projects:
      - id: 9c0eba51095d3939437e220db196e27b
        filters:
          tags: RNAgetCompliance
          version: 1.0

    studies:
      - id: f3ba0b59bed0fa2f1030e7cb508324d1
        filters:
          tags: RNAgetCompliance
          version: 1.0
          projectID: 9c0eba51095d3939437e220db196e27b

    expressions:
      - id: ac3e9279efd02f1c98de4ed3d335b98e
        filters:
          format: h5
          tags: RNAgetCompliance
          version: 1.0
>>>>>>> d2d4d998
<|MERGE_RESOLUTION|>--- conflicted
+++ resolved
@@ -23,27 +23,4 @@
         projects: true
         studies: true
         expressions: true
-        continuous: false
-<<<<<<< HEAD
-=======
-
-    projects:
-      - id: 9c0eba51095d3939437e220db196e27b
-        filters:
-          tags: RNAgetCompliance
-          version: 1.0
-
-    studies:
-      - id: f3ba0b59bed0fa2f1030e7cb508324d1
-        filters:
-          tags: RNAgetCompliance
-          version: 1.0
-          projectID: 9c0eba51095d3939437e220db196e27b
-
-    expressions:
-      - id: ac3e9279efd02f1c98de4ed3d335b98e
-        filters:
-          format: h5
-          tags: RNAgetCompliance
-          version: 1.0
->>>>>>> d2d4d998
+        continuous: false